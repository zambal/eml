--- conflicted
+++ resolved
@@ -79,21 +79,13 @@
               quote do
                 use unquote(lang)
                 import Eml.Template, only: [bind: 2]
-<<<<<<< HEAD
                 Eml.render! unquote(quoted)
-=======
-                Eml.write! unquote(quoted)
->>>>>>> 92dccc85
               end
             :eml ->
               quote do
                 use unquote(lang)
                 import Eml.Template, only: [bind: 2]
-<<<<<<< HEAD
                 Eml.parse! unquote(quoted), Eml.Language.Native
-=======
-                Eml.read! unquote(quoted), Eml.Language.Native
->>>>>>> 92dccc85
               end
           end
     if opts[:precompile] do
@@ -141,11 +133,7 @@
 
   is effectively the same as:
 
-<<<<<<< HEAD
   `def mydiv(content), do: eml do div(%{}, content) end |> Eml.render()`
-=======
-  `def mydiv(content), do: eml do div(%{}, content) end |> Eml.write()`
->>>>>>> 92dccc85
 
   """
   defmacro defhtml(call, do_block) do
@@ -153,11 +141,7 @@
     ast   = do_eml(block, type: :eml)
     quote do
       def unquote(call) do
-<<<<<<< HEAD
         Eml.render! unquote(ast)
-=======
-        Eml.write! unquote(ast)
->>>>>>> 92dccc85
       end
     end
   end
@@ -211,12 +195,9 @@
       iex> MyTemplates.from_file name: "Vincent"
       "<div id='name'>Vincent</div>"
       iex> File.rm! "test.eml.exs"
-<<<<<<< HEAD
-=======
       iex> MyTemplated.test2
       "<body><p>Strawberry</p></body>"
 
->>>>>>> 92dccc85
   """
   defmacro precompile(name \\ nil, opts) do
     ast = opts
@@ -232,11 +213,7 @@
       { name, _, nil } = name
       quote do
         def unquote(name)(bindings \\ []) do
-<<<<<<< HEAD
-          Eml.compile(unquote(ast), bindings: bindings)
-=======
           Eml.compile(unquote(ast), bindings)
->>>>>>> 92dccc85
         end
       end
     end
@@ -783,17 +760,12 @@
       iex> Eml.render (eml do: body([], h1([id: "main-title"], "A title")))
       {:ok, "<body><h1 id='main-title'>A title</h1></body>"}
 
-<<<<<<< HEAD
       iex> Eml.render (eml do: body([], h1([id: "main-title"], "A title"))), quote: :double
-=======
-      iex> Eml.write (eml do: body([], h1([id: "main-title"], "A title"))), [], quote: :double
->>>>>>> 92dccc85
       {:ok, "<body><h1 id=\"main-title\">A title</h1></body>"}
 
       iex> Eml.render (eml do: p([], "Tom & Jerry"))
       {:ok, "<p>Tom &amp; Jerry</p>"}
 
-<<<<<<< HEAD
   """
   @spec render(t, Keyword.t, Keyword.t) :: { :ok, binary } | error
   def render(eml, bindings \\ [], opts \\ []) do
@@ -810,76 +782,23 @@
   @spec render!(t, Keyword.t, Keyword.t) :: binary
   def render!(eml, bindings \\ [], opts \\ []) do
     case render(eml, bindings, opts) do
-=======
-      iex> Eml.write (eml do: p([], :name)), name: "Tom"
-      {:ok, "<p>Tom</p>"}
-
-  """
-  @spec write(t, Keyword.t, Keyword.t) :: { :ok, binary } | error
-  def write(eml, bindings \\ [], opts \\ []) do
-    { lang, opts } = Keyword.pop(opts, :lang, @default_lang)
-    opts = Keyword.put(opts, :bindings, bindings)
-    opts = Keyword.put(opts, :mode, :render)
-    lang.write(eml, opts)
-  end
-
-  @doc """
-  Same as `Eml.write/3`, except that it raises an exception, instead of returning an
-  error tuple in case of an error.
-  """
-  @spec write!(t, Keyword.t, Keyword.t) :: binary
-  def write!(eml, bindings \\ [], opts \\ []) do
-    case write(eml, bindings, opts) do
->>>>>>> 92dccc85
       { :ok, str } ->
         str
       { :error, { :unbound_params, params } } ->
         raise ArgumentError, message: "Unbound parameters in template: #{inspect params}"
       { :error, e } ->
         raise ArgumentError, message: inspect(e, pretty: true)
-<<<<<<< HEAD
-=======
-    end
-  end
-
-  @doc """
-  Same as `Eml.write/3`, except that it writes the results to a file
-  """
-  @spec write_file(path, t, Keyword.t, Keyword.t) :: :ok | error
-  def write_file(path, eml, bindings \\ [], opts \\ []) do
-    case write(eml, bindings, opts) do
-      { :ok, str } -> File.write(path, str)
-      error        -> error
->>>>>>> 92dccc85
-    end
-  end
-
-  @doc """
-<<<<<<< HEAD
+    end
+  end
+
+  @doc """
   Same as `Eml.render/2` except that it always returns a template.
-=======
-  Same as `Eml.write_file/3`, except that it raises an exception, instead of returning an
-  error tuple in case of an error.
-  """
-  @spec write_file!(path, t, Keyword.t, Keyword.t) :: :ok
-  def write_file!(path, eml, bindings, opts \\ []) do
-    File.write!(path, write!(eml, bindings, opts))
-  end
-
-
-  @doc """
-  Same as `Eml.write/3` except that it always compiles to a template.
->>>>>>> 92dccc85
 
   ### Examples:
 
       iex> t = Eml.compile (eml do: body([], h1([id: "main-title"], :the_title)))
       #Template<[the_title: 1]>
-<<<<<<< HEAD
       iex> Eml.render(t, bindings: [the_title: "The Title"])
-=======
-      iex> Eml.write(t, the_title: "The Title")
->>>>>>> 92dccc85
       {:ok, "<body><h1 id='main-title'>The Title</h1></body>"}
 
   """
@@ -890,11 +809,7 @@
     { lang, opts } = Keyword.pop(opts, :lang, @default_lang)
     opts = Keyword.put(opts, :bindings, bindings)
     opts = Keyword.put(opts, :mode, :compile)
-<<<<<<< HEAD
     case lang.render(eml, opts) do
-=======
-    case lang.write(eml, opts) do
->>>>>>> 92dccc85
       { :ok, t } -> t
       error -> error
     end
