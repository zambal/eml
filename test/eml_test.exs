--- conflicted
+++ resolved
@@ -89,17 +89,10 @@
     assert :binary    == Eml.type "strings are binaries"
     assert :binary    == Eml.type Eml.unpackr(eml do: div([], 42))
     assert :binary    == Eml.type unpack(eml do: [1,2,"z"])
-<<<<<<< HEAD
     assert :binary    == Eml.type Eml.render!((eml do: :name), [], render_params: true)
     assert :binary    == Eml.type (eml do: :name)
                                   |> Eml.compile()
                                   |> Eml.render!(name: "Vincent")
-=======
-    assert :binary    == Eml.type Eml.write!((eml do: :name), [], render_params: true)
-    assert :binary    == Eml.type (eml do: :name)
-                                  |> Eml.compile()
-                                  |> Eml.write!(name: "Vincent")
->>>>>>> 92dccc85
     assert :template  == Eml.type Eml.compile(eml do: :name)
     assert :template  == Eml.type Eml.compile(eml do: [div([], 1), div([], 2), div([], :param), "..."])
     assert :parameter == Eml.type %Eml.Parameter{}
@@ -343,11 +336,7 @@
     assert [fruit: 2] == Template.unbound(t)
 
     assert "<div>orange</div><div>lemon</div><div>blackberry</div><div>strawberry</div>" ==
-<<<<<<< HEAD
       Eml.render!(t, fruit: ["blackberry", "strawberry"])
-=======
-      Eml.write!(t, fruit: ["blackberry", "strawberry"])
->>>>>>> 92dccc85
   end
 
   test "Templates in eml" do
@@ -364,12 +353,7 @@
       end
     end
 
-<<<<<<< HEAD
     assert Eml.render!(expected) == Eml.render!(taside, fruit: "lemon")
-=======
-    assert Eml.write!(expected) == Eml.write!(taside, fruit: "lemon")
->>>>>>> 92dccc85
-
   end
 
   test "Parse parameters from html" do
@@ -390,7 +374,6 @@
     end
 
     expected1 = "<div data-custom1='#param{custom}' data-custom2='#param{custom}' class='#param{class1} class2 #param{class3}' id='#param{id_param}'></div>"
-<<<<<<< HEAD
     assert expected1 == Eml.render!(e, [], render_params: true)
 
     expected2 = "<div data-custom1='1' data-custom2='2' class='class1 class2 class3' id='parameterized'></div>"
@@ -403,19 +386,5 @@
     assert :template == Eml.type t
     assert Enum.sort(id_param: 1, class1: 1, custom: 1) == Enum.sort(Template.unbound(t))
     assert expected2 == Eml.render!(t, id_param: "parameterized", class1: "class1", custom: 2)
-=======
-    assert expected1 == Eml.write!(e, [], render_params: true)
-
-    expected2 = "<div data-custom1='1' data-custom2='2' class='class1 class2 class3' id='parameterized'></div>"
-    assert expected2 == Eml.write!(e, id_param: "parameterized",
-                                   class1: "class1",
-                                   class3: "class3",
-                                   custom: [1, 2])
-
-    t = Eml.compile(e, class3: "class3", custom: 1)
-    assert :template == Eml.type t
-    assert Enum.sort(id_param: 1, class1: 1, custom: 1) == Enum.sort(Template.unbound(t))
-    assert expected2 == Eml.write!(t, id_param: "parameterized", class1: "class1", custom: 2)
->>>>>>> 92dccc85
   end
 end